"""The ProMis geo package represents spatial data in Cartesian and polar coordinates."""

#
# Copyright (c) Simon Kohaut, Honda Research Institute Europe GmbH, Felix Divo, and contributors
#
# This file is part of ProMis and licensed under the BSD 3-Clause License.
# You should have received a copy of the BSD 3-Clause License along with ProMis.
# If not, see https://opensource.org/license/bsd-3-clause/.
#

# Standard Library
from typing import TypeAlias

# ProMis
from promis.geo.collection import CartesianCollection, Collection, PolarCollection
from promis.geo.delta_collection import CartesianDeltaCollection, DeltaCollection, PolarDeltaCollection
from promis.geo.geospatial import Geospatial
from promis.geo.helpers import Direction
from promis.geo.location import CartesianLocation, Location, PolarLocation
from promis.geo.map import CartesianMap, Map, PolarMap
from promis.geo.polygon import CartesianPolygon, PolarPolygon
from promis.geo.polyline import CartesianPolyLine, PolarPolyLine, PolyLine
from promis.geo.raster_band import CartesianRasterBand, PolarRasterBand, RasterBand
<<<<<<< HEAD
from promis.geo.route import CartesianRoute, PolarRoute
from promis.geo.delta_grid import DeltaGrid
=======
>>>>>>> 4d470f58

# Type aliases
CartesianGeometry: TypeAlias = CartesianLocation | CartesianMap | CartesianPolygon | CartesianPolyLine
PolarGeometry: TypeAlias = PolarLocation | PolarMap | PolarPolygon | PolarPolyLine


__all__ = [
    "CartesianCollection",
    "Collection",
    "CartesianGeometry",
    "CartesianLocation",
    "CartesianMap",
    "CartesianPolygon",
    "CartesianRasterBand",
    "CartesianPolyLine",
    "Direction",
    "Geospatial",
    "Location",
    "Map",
    "PolarCollection",
    "PolarGeometry",
    "PolarLocation",
    "PolarMap",
    "PolarPolygon",
    "PolarRasterBand",
<<<<<<< HEAD
    "PolarRoute",
    "DeltaCollection",
    "CartesianDeltaCollection",
    "PolarDeltaCollection",
    "DeltaGrid",
=======
    "PolarPolyLine",
    "PolyLine",
    "RasterBand",
>>>>>>> 4d470f58
]<|MERGE_RESOLUTION|>--- conflicted
+++ resolved
@@ -21,11 +21,7 @@
 from promis.geo.polygon import CartesianPolygon, PolarPolygon
 from promis.geo.polyline import CartesianPolyLine, PolarPolyLine, PolyLine
 from promis.geo.raster_band import CartesianRasterBand, PolarRasterBand, RasterBand
-<<<<<<< HEAD
-from promis.geo.route import CartesianRoute, PolarRoute
 from promis.geo.delta_grid import DeltaGrid
-=======
->>>>>>> 4d470f58
 
 # Type aliases
 CartesianGeometry: TypeAlias = CartesianLocation | CartesianMap | CartesianPolygon | CartesianPolyLine
@@ -51,15 +47,11 @@
     "PolarMap",
     "PolarPolygon",
     "PolarRasterBand",
-<<<<<<< HEAD
-    "PolarRoute",
     "DeltaCollection",
     "CartesianDeltaCollection",
     "PolarDeltaCollection",
     "DeltaGrid",
-=======
     "PolarPolyLine",
     "PolyLine",
     "RasterBand",
->>>>>>> 4d470f58
 ]