--- conflicted
+++ resolved
@@ -18,11 +18,7 @@
 from overpy.exception import OverpassGatewayTimeout, OverpassTooManyRequests
 
 # ProMis
-<<<<<<< HEAD
-from promis.geo import PolarLocation, PolarPolygon, PolarRoute, CartesianLocation
-=======
-from promis.geo import PolarLocation, PolarPolygon, PolarPolyLine
->>>>>>> 4d470f58
+from promis.geo import PolarLocation, PolarPolygon, PolarPolyLine, CartesianLocation
 from promis.loaders.spatial_loader import SpatialLoader
 from promis.geo.helpers import calculate_street_width
 
@@ -35,11 +31,8 @@
         origin: PolarLocation,
         dimensions: tuple[float, float],
         feature_description: dict | None,
-<<<<<<< HEAD
         polygonize_routes = False,
-=======
         timeout: float = 5.0
->>>>>>> 4d470f58
     ):
         # Initialize Overpass API
         self.overpass_api = Overpass()
@@ -62,25 +55,17 @@
         filters: str,
         name: str,
         timeout: float = 5.0,
-<<<<<<< HEAD
-    ) -> None:
-        """Loads all selected ways from OSM as PolarRoute into features.
-=======
     ) -> list[PolarPolyLine]:
         """Loads all selected ways from OSM as PolarPolyLine.
->>>>>>> 4d470f58
 
         Args:
             tag: The tag that way and relation will be qualitfied with, required to
                 contain the quotation marks for Overpass, e.g. "leisure"="park" or "building"
             bounding_box: The bounding box for Overpass
             location_type: The type to assign to each loaded route
-<<<<<<< HEAD
-=======
 
         Returns:
             A list of all found map features as PolarPolyLines
->>>>>>> 4d470f58
         """
 
         # Compute bounding box and format it for Overpass
@@ -124,13 +109,8 @@
         filters: str,
         name: str,
         timeout: float = 5.0,
-<<<<<<< HEAD
-    ) -> None:
-        """Loads all selected ways from OSM as PolarPolygon into features.
-=======
     ) -> list[PolarPolyLine]:
         """Loads all selected ways from OSM as PolarPolyLine.
->>>>>>> 4d470f58
 
         Args:
             tag: The tag that way and relation will be qualitfied with, required to
@@ -139,13 +119,12 @@
             location_type: The type to assign to each loaded route
         """
 
-<<<<<<< HEAD
         # Compute bounding box and format it for Overpass
         south, west, north, east = self.compute_polar_bounding_box(self.origin, self.dimensions)
         bounding_box = f"({south:.4f}, {west:.4f}, {north:.4f}, {east:.4f})"
 
         # Load data via Overpass
-        routes: list[PolarRoute] = []
+        routes: list[PolarPolyLine] = []
         while True:
             try:
                 result = self.overpass_api.query(
@@ -157,7 +136,7 @@
                 )
 
                 routes += [
-                    PolarRoute(
+                    PolarPolyLine(
                         [
                             PolarLocation(
                                 latitude=float(node.lat), longitude=float(node.lon), location_type=name
@@ -216,10 +195,8 @@
                 contain the quotation marks for Overpass, e.g. "leisure"="park" or "building"
             bounding_box: The bounding box for Overpass
             location_type: The type to assign to each loaded route
-=======
         Returns:
             A list of all found map features as PolarPolyLines
->>>>>>> 4d470f58
         """
 
         # Compute bounding box and format it for Overpass
